ALTER TABLE project ADD COLUMN IF NOT EXISTS registry_id int;
ALTER TABLE IF EXISTS cve_whitelist RENAME TO cve_allowlist;
UPDATE role SET name='maintainer' WHERE name='master';
UPDATE project_metadata SET name='reuse_sys_cve_allowlist' WHERE name='reuse_sys_cve_whitelist';

CREATE TABLE IF NOT EXISTS execution (
    id SERIAL NOT NULL,
    vendor_type varchar(16) NOT NULL,
    vendor_id int,
    status varchar(16),
    status_message text,
    trigger varchar(16) NOT NULL,
    extra_attrs JSON,
    start_time timestamp DEFAULT CURRENT_TIMESTAMP,
    end_time timestamp,
    PRIMARY KEY (id)
);

CREATE TABLE IF NOT EXISTS task (
    id SERIAL PRIMARY KEY NOT NULL,
    execution_id int NOT NULL,
    job_id varchar(64),
    status varchar(16) NOT NULL,
    status_code int NOT NULL,
    status_revision int,
    status_message text,
    run_count int,
    extra_attrs JSON,
    creation_time timestamp DEFAULT CURRENT_TIMESTAMP,
    start_time timestamp,
    update_time timestamp,
    end_time timestamp,
    FOREIGN KEY (execution_id) REFERENCES execution(id)
);

ALTER TABLE blob ADD COLUMN IF NOT EXISTS update_time timestamp default CURRENT_TIMESTAMP;
ALTER TABLE blob ADD COLUMN IF NOT EXISTS status varchar(255);
ALTER TABLE blob ADD COLUMN IF NOT EXISTS version BIGINT default 0;
CREATE INDEX IF NOT EXISTS idx_status ON blob (status);
CREATE INDEX IF NOT EXISTS idx_version ON blob (version);

CREATE TABLE p2p_preheat_instance (
  id          SERIAL PRIMARY KEY NOT NULL,
  name        varchar(255) NOT NULL,
  description varchar(255),
  vendor	  varchar(255) NOT NULL,
  endpoint    varchar(255) NOT NULL,
  auth_mode   varchar(255),
  auth_data   text,
  enabled     boolean,
  is_default  boolean,
  insecure    boolean,
  setup_timestamp int,
  UNIQUE (name)
);

CREATE TABLE IF NOT EXISTS p2p_preheat_policy (
    id SERIAL PRIMARY KEY NOT NULL,
    name varchar(255) NOT NULL,
    description varchar(1024),
    project_id int NOT NULL,
    provider_id int NOT NULL,
    filters varchar(1024),
    trigger varchar(16),
    enabled boolean,
    creation_time timestamp,
<<<<<<< HEAD
    update_time timestamp,
    UNIQUE (name, project_id)
);
=======
    update_time timestamp
);

ALTER TABLE schedule ADD COLUMN IF NOT EXISTS cron varchar(64);
ALTER TABLE schedule ADD COLUMN IF NOT EXISTS execution_id int;
ALTER TABLE schedule ADD COLUMN IF NOT EXISTS callback_func_name varchar(128);
ALTER TABLE schedule ADD COLUMN IF NOT EXISTS callback_func_param text;

/*abstract the cron, callback function parameters from table retention_policy*/
UPDATE schedule
SET cron = retention.cron, callback_func_name = 'RetentionCallback',
    callback_func_param=concat('{"PolicyID":', retention.id, ',"Trigger":"Schedule"}')
FROM (
    SELECT id, data::json->'trigger'->'references'->>'job_id' AS schedule_id,
        data::json->'trigger'->'settings'->>'cron' AS cron
        FROM retention_policy
    ) AS retention
WHERE schedule.id=retention.schedule_id::int;

/*create new execution and task record for each schedule*/
DO $$
DECLARE
    sched RECORD;
    exec_id integer;
    status_code integer;
BEGIN
    FOR sched IN SELECT * FROM schedule
    LOOP
      INSERT INTO execution (vendor_type, trigger) VALUES ('SCHEDULER', 'MANUAL') RETURNING id INTO exec_id;
      IF sched.status = 'Pending' THEN
        status_code = 0;
      ELSIF sched.status = 'Scheduled' THEN
        status_code = 1;
      ELSIF sched.status = 'Running' THEN
        status_code = 2;
      ELSIF sched.status = 'Stopped' OR sched.status = 'Error' OR sched.status = 'Success' THEN
        status_code = 3;
      ELSE
        status_code = 0;
      END IF;
      INSERT INTO task (execution_id, job_id, status, status_code, status_revision, run_count) VALUES (exec_id, sched.job_id, sched.status, status_code, 0, 0);
      UPDATE schedule SET execution_id=exec_id WHERE id = sched.id;
    END LOOP;
END $$;

ALTER TABLE schedule DROP COLUMN IF EXISTS job_id;
ALTER TABLE schedule DROP COLUMN IF EXISTS status;

ALTER TABLE schedule ADD CONSTRAINT schedule_execution FOREIGN KEY (execution_id) REFERENCES execution(id);
>>>>>>> 4dc4b672
<|MERGE_RESOLUTION|>--- conflicted
+++ resolved
@@ -64,12 +64,8 @@
     trigger varchar(16),
     enabled boolean,
     creation_time timestamp,
-<<<<<<< HEAD
     update_time timestamp,
     UNIQUE (name, project_id)
-);
-=======
-    update_time timestamp
 );
 
 ALTER TABLE schedule ADD COLUMN IF NOT EXISTS cron varchar(64);
@@ -117,5 +113,4 @@
 ALTER TABLE schedule DROP COLUMN IF EXISTS job_id;
 ALTER TABLE schedule DROP COLUMN IF EXISTS status;
 
-ALTER TABLE schedule ADD CONSTRAINT schedule_execution FOREIGN KEY (execution_id) REFERENCES execution(id);
->>>>>>> 4dc4b672
+ALTER TABLE schedule ADD CONSTRAINT schedule_execution FOREIGN KEY (execution_id) REFERENCES execution(id);