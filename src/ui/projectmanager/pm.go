// Copyright (c) 2017 VMware, Inc. All Rights Reserved.
//
// Licensed under the Apache License, Version 2.0 (the "License");
// you may not use this file except in compliance with the License.
// You may obtain a copy of the License at
//
//    http://www.apache.org/licenses/LICENSE-2.0
//
// Unless required by applicable law or agreed to in writing, software
// distributed under the License is distributed on an "AS IS" BASIS,
// WITHOUT WARRANTIES OR CONDITIONS OF ANY KIND, either express or implied.
// See the License for the specific language governing permissions and
// limitations under the License.

package projectmanager

import (
	"github.com/vmware/harbor/src/common/models"
)

// ProjectManager is the project mamager which abstracts the operations related
// to projects
type ProjectManager interface {
	Get(projectIDOrName interface{}) (*models.Project, error)
	IsPublic(projectIDOrName interface{}) (bool, error)
	Exist(projectIDOrName interface{}) (bool, error)
	GetRoles(username string, projectIDOrName interface{}) ([]int, error)
	// get all public project
	GetPublic() ([]*models.Project, error)
	// get projects which the user is a member of
	GetByMember(username string) ([]*models.Project, error)
	Create(*models.Project) (int64, error)
	Delete(projectIDOrName interface{}) error
	Update(projectIDOrName interface{}, project *models.Project) error
	// GetAll returns a project list according to the query parameters
	GetAll(query *models.ProjectQueryParam) ([]*models.Project, error)
	// GetTotal returns the total count according to the query parameters
<<<<<<< HEAD
	GetTotal(query *models.ProjectQueryParam) (int64, error)
=======
	GetTotal(query *models.QueryParam) (int64, error)
	// GetHasReadPerm returns a project list which the user has read
	// permission of. The list should contains all public projects and
	// projects which the user is a member of if the username is not nil
	GetHasReadPerm(username ...string) ([]*models.Project, error)
>>>>>>> d00aba8d
}<|MERGE_RESOLUTION|>--- conflicted
+++ resolved
@@ -35,13 +35,9 @@
 	// GetAll returns a project list according to the query parameters
 	GetAll(query *models.ProjectQueryParam) ([]*models.Project, error)
 	// GetTotal returns the total count according to the query parameters
-<<<<<<< HEAD
 	GetTotal(query *models.ProjectQueryParam) (int64, error)
-=======
-	GetTotal(query *models.QueryParam) (int64, error)
 	// GetHasReadPerm returns a project list which the user has read
 	// permission of. The list should contains all public projects and
 	// projects which the user is a member of if the username is not nil
 	GetHasReadPerm(username ...string) ([]*models.Project, error)
->>>>>>> d00aba8d
 }