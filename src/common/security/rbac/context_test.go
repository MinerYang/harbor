--- conflicted
+++ resolved
@@ -111,16 +111,12 @@
 }
 
 // nil implement
-<<<<<<< HEAD
-func (f *fakePM) GetTotal(*models.ProjectQueryParam) (int64, error) {
-=======
 func (f *fakePM) GetHasReadPerm(username ...string) ([]*models.Project, error) {
 	return []*models.Project{}, nil
 }
 
 // nil implement
-func (f *fakePM) GetTotal(*models.QueryParam) (int64, error) {
->>>>>>> d00aba8d
+func (f *fakePM) GetTotal(*models.ProjectQueryParam) (int64, error) {
 	return 0, nil
 }
 
